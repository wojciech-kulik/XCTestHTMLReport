// !$*UTF8*$!
{
	archiveVersion = 1;
	classes = {
	};
	objectVersion = 48;
	objects = {

/* Begin PBXBuildFile section */
		B12D2AA11FC69B0700DE78C6 /* NSData+GZIP.m in Sources */ = {isa = PBXBuildFile; fileRef = B12D2AA01FC69B0700DE78C6 /* NSData+GZIP.m */; };
		B12D2AA31FCB257500DE78C6 /* String+Path.swift in Sources */ = {isa = PBXBuildFile; fileRef = B12D2AA21FCB257500DE78C6 /* String+Path.swift */; };
		D980EDD4209123E400CABFE7 /* JUnitReport.swift in Sources */ = {isa = PBXBuildFile; fileRef = D980EDD3209123DB00CABFE7 /* JUnitReport.swift */; };
		F30667381F2A0DE900EDE682 /* Logger.swift in Sources */ = {isa = PBXBuildFile; fileRef = F30667371F2A0DE900EDE682 /* Logger.swift */; };
		F30667541F2A1BE200EDE682 /* StringGenerator.swift in Sources */ = {isa = PBXBuildFile; fileRef = F30667501F2A1BB900EDE682 /* StringGenerator.swift */; };
		F30667551F2A1BE200EDE682 /* Style.swift in Sources */ = {isa = PBXBuildFile; fileRef = F30667511F2A1BB900EDE682 /* Style.swift */; };
		F30667561F2A1BE200EDE682 /* XcodeColorsSupport.swift in Sources */ = {isa = PBXBuildFile; fileRef = F30667521F2A1BB900EDE682 /* XcodeColorsSupport.swift */; };
		F306675E1F2A1BEC00EDE682 /* BackgroundColor.swift in Sources */ = {isa = PBXBuildFile; fileRef = F30667471F2A1BB900EDE682 /* BackgroundColor.swift */; };
		F306675F1F2A1BEC00EDE682 /* CodesParser.swift in Sources */ = {isa = PBXBuildFile; fileRef = F30667481F2A1BB900EDE682 /* CodesParser.swift */; };
		F30667601F2A1BEC00EDE682 /* Color.swift in Sources */ = {isa = PBXBuildFile; fileRef = F30667491F2A1BB900EDE682 /* Color.swift */; };
		F30667611F2A1BEC00EDE682 /* ControlCode.swift in Sources */ = {isa = PBXBuildFile; fileRef = F306674A1F2A1BB900EDE682 /* ControlCode.swift */; };
		F30667621F2A1BEC00EDE682 /* ModesExtractor.swift in Sources */ = {isa = PBXBuildFile; fileRef = F306674B1F2A1BB900EDE682 /* ModesExtractor.swift */; };
		F30667631F2A1BEC00EDE682 /* OutputTarget.swift in Sources */ = {isa = PBXBuildFile; fileRef = F306674C1F2A1BB900EDE682 /* OutputTarget.swift */; };
		F30667641F2A1BEC00EDE682 /* Rainbow.swift in Sources */ = {isa = PBXBuildFile; fileRef = F306674E1F2A1BB900EDE682 /* Rainbow.swift */; };
		F30667651F2A1BEC00EDE682 /* String+Rainbow.swift in Sources */ = {isa = PBXBuildFile; fileRef = F306674F1F2A1BB900EDE682 /* String+Rainbow.swift */; };
		F3190E622098647300BC991B /* JUnitRepresentable.swift in Sources */ = {isa = PBXBuildFile; fileRef = F3190E612098647300BC991B /* JUnitRepresentable.swift */; };
		F3190E642098648100BC991B /* XMLRepresentable.swift in Sources */ = {isa = PBXBuildFile; fileRef = F3190E632098648100BC991B /* XMLRepresentable.swift */; };
		F324B4991F22359500B5B8B4 /* main.swift in Sources */ = {isa = PBXBuildFile; fileRef = F324B4981F22359500B5B8B4 /* main.swift */; };
		F324B4A01F22383D00B5B8B4 /* Argument.swift in Sources */ = {isa = PBXBuildFile; fileRef = F324B49F1F22383D00B5B8B4 /* Argument.swift */; };
		F340F8181F2A37B000AECEE2 /* TimeInterval+Time.swift in Sources */ = {isa = PBXBuildFile; fileRef = F340F8171F2A37B000AECEE2 /* TimeInterval+Time.swift */; };
		F34A8F0D1F29934F00831771 /* Command.swift in Sources */ = {isa = PBXBuildFile; fileRef = F34A8F0C1F29934F00831771 /* Command.swift */; };
		F353A1471F9B454D00E5A528 /* Run.swift in Sources */ = {isa = PBXBuildFile; fileRef = F353A1461F9B454D00E5A528 /* Run.swift */; };
		F3AB011B1F23650500334580 /* Activity.swift in Sources */ = {isa = PBXBuildFile; fileRef = F3AB011A1F23650500334580 /* Activity.swift */; };
		F3AB011D1F23659D00334580 /* Attachment.swift in Sources */ = {isa = PBXBuildFile; fileRef = F3AB011C1F23659D00334580 /* Attachment.swift */; };
		F3AB014D1F24600B00334580 /* HTMLTemplates.swift in Sources */ = {isa = PBXBuildFile; fileRef = F3AB014C1F24600B00334580 /* HTMLTemplates.swift */; };
		F3B7EE6A1F2242D200E19B57 /* RunDestination.swift in Sources */ = {isa = PBXBuildFile; fileRef = F3B7EE691F2242D200E19B57 /* RunDestination.swift */; };
		F3B7EE6C1F2242DC00E19B57 /* Summary.swift in Sources */ = {isa = PBXBuildFile; fileRef = F3B7EE6B1F2242DC00E19B57 /* Summary.swift */; };
		F3B7EE6E1F22449100E19B57 /* TargetDevice.swift in Sources */ = {isa = PBXBuildFile; fileRef = F3B7EE6D1F22449100E19B57 /* TargetDevice.swift */; };
		F3B7EE701F2247FA00E19B57 /* TestSummary.swift in Sources */ = {isa = PBXBuildFile; fileRef = F3B7EE6F1F2247FA00E19B57 /* TestSummary.swift */; };
		F3B7EE721F224A4200E19B57 /* Test.swift in Sources */ = {isa = PBXBuildFile; fileRef = F3B7EE711F224A4200E19B57 /* Test.swift */; };
		F3B7EE7E1F233B9C00E19B57 /* HTML.swift in Sources */ = {isa = PBXBuildFile; fileRef = F3B7EE7D1F233B9C00E19B57 /* HTML.swift */; };
/* End PBXBuildFile section */

/* Begin PBXCopyFilesBuildPhase section */
		F324B4931F22359500B5B8B4 /* CopyFiles */ = {
			isa = PBXCopyFilesBuildPhase;
			buildActionMask = 2147483647;
			dstPath = /usr/share/man/man1;
			dstSubfolderSpec = 0;
			files = (
			);
			runOnlyForDeploymentPostprocessing = 1;
		};
/* End PBXCopyFilesBuildPhase section */

/* Begin PBXFileReference section */
		B12D2A9F1FC69B0700DE78C6 /* NSData+GZIP.h */ = {isa = PBXFileReference; fileEncoding = 4; lastKnownFileType = sourcecode.c.h; path = "NSData+GZIP.h"; sourceTree = "<group>"; };
		B12D2AA01FC69B0700DE78C6 /* NSData+GZIP.m */ = {isa = PBXFileReference; fileEncoding = 4; lastKnownFileType = sourcecode.c.objc; path = "NSData+GZIP.m"; sourceTree = "<group>"; };
		B12D2AA21FCB257500DE78C6 /* String+Path.swift */ = {isa = PBXFileReference; lastKnownFileType = sourcecode.swift; path = "String+Path.swift"; sourceTree = "<group>"; };
<<<<<<< HEAD
		D980EDD3209123DB00CABFE7 /* JUnitReport.swift */ = {isa = PBXFileReference; lastKnownFileType = sourcecode.swift; path = JUnitReport.swift; sourceTree = "<group>"; };
=======
		D980EDC82091076300CABFE7 /* activity.html */ = {isa = PBXFileReference; lastKnownFileType = text.html; path = activity.html; sourceTree = "<group>"; };
		D980EDC92091076300CABFE7 /* text.html */ = {isa = PBXFileReference; lastKnownFileType = text.html; path = text.html; sourceTree = "<group>"; };
		D980EDCA2091076300CABFE7 /* run.html */ = {isa = PBXFileReference; lastKnownFileType = text.html; path = run.html; sourceTree = "<group>"; };
		D980EDCB2091076300CABFE7 /* index.html */ = {isa = PBXFileReference; lastKnownFileType = text.html; path = index.html; sourceTree = "<group>"; };
		D980EDCC2091076300CABFE7 /* screenshot.html */ = {isa = PBXFileReference; lastKnownFileType = text.html; path = screenshot.html; sourceTree = "<group>"; };
		D980EDCD2091076300CABFE7 /* test_summary.html */ = {isa = PBXFileReference; lastKnownFileType = text.html; path = test_summary.html; sourceTree = "<group>"; };
		D980EDCE2091076300CABFE7 /* test.html */ = {isa = PBXFileReference; lastKnownFileType = text.html; path = test.html; sourceTree = "<group>"; };
		D980EDCF2091076300CABFE7 /* device.html */ = {isa = PBXFileReference; lastKnownFileType = text.html; path = device.html; sourceTree = "<group>"; };
>>>>>>> 9b0ad5b7
		F30667371F2A0DE900EDE682 /* Logger.swift */ = {isa = PBXFileReference; lastKnownFileType = sourcecode.swift; path = Logger.swift; sourceTree = "<group>"; };
		F30667471F2A1BB900EDE682 /* BackgroundColor.swift */ = {isa = PBXFileReference; lastKnownFileType = sourcecode.swift; path = BackgroundColor.swift; sourceTree = "<group>"; };
		F30667481F2A1BB900EDE682 /* CodesParser.swift */ = {isa = PBXFileReference; lastKnownFileType = sourcecode.swift; path = CodesParser.swift; sourceTree = "<group>"; };
		F30667491F2A1BB900EDE682 /* Color.swift */ = {isa = PBXFileReference; lastKnownFileType = sourcecode.swift; path = Color.swift; sourceTree = "<group>"; };
		F306674A1F2A1BB900EDE682 /* ControlCode.swift */ = {isa = PBXFileReference; lastKnownFileType = sourcecode.swift; path = ControlCode.swift; sourceTree = "<group>"; };
		F306674B1F2A1BB900EDE682 /* ModesExtractor.swift */ = {isa = PBXFileReference; lastKnownFileType = sourcecode.swift; path = ModesExtractor.swift; sourceTree = "<group>"; };
		F306674C1F2A1BB900EDE682 /* OutputTarget.swift */ = {isa = PBXFileReference; lastKnownFileType = sourcecode.swift; path = OutputTarget.swift; sourceTree = "<group>"; };
		F306674E1F2A1BB900EDE682 /* Rainbow.swift */ = {isa = PBXFileReference; lastKnownFileType = sourcecode.swift; path = Rainbow.swift; sourceTree = "<group>"; };
		F306674F1F2A1BB900EDE682 /* String+Rainbow.swift */ = {isa = PBXFileReference; lastKnownFileType = sourcecode.swift; path = "String+Rainbow.swift"; sourceTree = "<group>"; };
		F30667501F2A1BB900EDE682 /* StringGenerator.swift */ = {isa = PBXFileReference; lastKnownFileType = sourcecode.swift; path = StringGenerator.swift; sourceTree = "<group>"; };
		F30667511F2A1BB900EDE682 /* Style.swift */ = {isa = PBXFileReference; lastKnownFileType = sourcecode.swift; path = Style.swift; sourceTree = "<group>"; };
		F30667521F2A1BB900EDE682 /* XcodeColorsSupport.swift */ = {isa = PBXFileReference; lastKnownFileType = sourcecode.swift; path = XcodeColorsSupport.swift; sourceTree = "<group>"; };
		F3190E612098647300BC991B /* JUnitRepresentable.swift */ = {isa = PBXFileReference; lastKnownFileType = sourcecode.swift; path = JUnitRepresentable.swift; sourceTree = "<group>"; };
		F3190E632098648100BC991B /* XMLRepresentable.swift */ = {isa = PBXFileReference; lastKnownFileType = sourcecode.swift; path = XMLRepresentable.swift; sourceTree = "<group>"; };
		F324B4951F22359500B5B8B4 /* xchtmlreport */ = {isa = PBXFileReference; explicitFileType = "compiled.mach-o.executable"; includeInIndex = 0; path = xchtmlreport; sourceTree = BUILT_PRODUCTS_DIR; };
		F324B4981F22359500B5B8B4 /* main.swift */ = {isa = PBXFileReference; lastKnownFileType = sourcecode.swift; path = main.swift; sourceTree = "<group>"; };
		F324B49F1F22383D00B5B8B4 /* Argument.swift */ = {isa = PBXFileReference; lastKnownFileType = sourcecode.swift; path = Argument.swift; sourceTree = "<group>"; };
		F340F8171F2A37B000AECEE2 /* TimeInterval+Time.swift */ = {isa = PBXFileReference; lastKnownFileType = sourcecode.swift; path = "TimeInterval+Time.swift"; sourceTree = "<group>"; };
		F34A8F0C1F29934F00831771 /* Command.swift */ = {isa = PBXFileReference; lastKnownFileType = sourcecode.swift; path = Command.swift; sourceTree = "<group>"; };
		F353A1461F9B454D00E5A528 /* Run.swift */ = {isa = PBXFileReference; lastKnownFileType = sourcecode.swift; path = Run.swift; sourceTree = "<group>"; };
		F3AB011A1F23650500334580 /* Activity.swift */ = {isa = PBXFileReference; lastKnownFileType = sourcecode.swift; path = Activity.swift; sourceTree = "<group>"; };
		F3AB011C1F23659D00334580 /* Attachment.swift */ = {isa = PBXFileReference; lastKnownFileType = sourcecode.swift; path = Attachment.swift; sourceTree = "<group>"; };
		F3AB014C1F24600B00334580 /* HTMLTemplates.swift */ = {isa = PBXFileReference; lastKnownFileType = sourcecode.swift; path = HTMLTemplates.swift; sourceTree = "<group>"; };
		F3B7EE691F2242D200E19B57 /* RunDestination.swift */ = {isa = PBXFileReference; lastKnownFileType = sourcecode.swift; path = RunDestination.swift; sourceTree = "<group>"; };
		F3B7EE6B1F2242DC00E19B57 /* Summary.swift */ = {isa = PBXFileReference; lastKnownFileType = sourcecode.swift; path = Summary.swift; sourceTree = "<group>"; };
		F3B7EE6D1F22449100E19B57 /* TargetDevice.swift */ = {isa = PBXFileReference; lastKnownFileType = sourcecode.swift; path = TargetDevice.swift; sourceTree = "<group>"; };
		F3B7EE6F1F2247FA00E19B57 /* TestSummary.swift */ = {isa = PBXFileReference; lastKnownFileType = sourcecode.swift; path = TestSummary.swift; sourceTree = "<group>"; };
		F3B7EE711F224A4200E19B57 /* Test.swift */ = {isa = PBXFileReference; lastKnownFileType = sourcecode.swift; path = Test.swift; sourceTree = "<group>"; };
		F3B7EE7D1F233B9C00E19B57 /* HTML.swift */ = {isa = PBXFileReference; lastKnownFileType = sourcecode.swift; path = HTML.swift; sourceTree = "<group>"; };
		F3C058A01F25E74C00EF51E1 /* XCTestHTMLReport-Bridging-Header.h */ = {isa = PBXFileReference; lastKnownFileType = sourcecode.c.h; path = "XCTestHTMLReport-Bridging-Header.h"; sourceTree = "<group>"; };
/* End PBXFileReference section */

/* Begin PBXFrameworksBuildPhase section */
		F324B4921F22359500B5B8B4 /* Frameworks */ = {
			isa = PBXFrameworksBuildPhase;
			buildActionMask = 2147483647;
			files = (
			);
			runOnlyForDeploymentPostprocessing = 0;
		};
/* End PBXFrameworksBuildPhase section */

/* Begin PBXGroup section */
		D980EDC72091076300CABFE7 /* HTML */ = {
			isa = PBXGroup;
			children = (
				D980EDC82091076300CABFE7 /* activity.html */,
				D980EDC92091076300CABFE7 /* text.html */,
				D980EDCA2091076300CABFE7 /* run.html */,
				D980EDCB2091076300CABFE7 /* index.html */,
				D980EDCC2091076300CABFE7 /* screenshot.html */,
				D980EDCD2091076300CABFE7 /* test_summary.html */,
				D980EDCE2091076300CABFE7 /* test.html */,
				D980EDCF2091076300CABFE7 /* device.html */,
			);
			path = HTML;
			sourceTree = "<group>";
		};
		F30667461F2A1BB900EDE682 /* Rainbow */ = {
			isa = PBXGroup;
			children = (
				F30667471F2A1BB900EDE682 /* BackgroundColor.swift */,
				F30667481F2A1BB900EDE682 /* CodesParser.swift */,
				F30667491F2A1BB900EDE682 /* Color.swift */,
				F306674A1F2A1BB900EDE682 /* ControlCode.swift */,
				F306674B1F2A1BB900EDE682 /* ModesExtractor.swift */,
				F306674C1F2A1BB900EDE682 /* OutputTarget.swift */,
				F306674E1F2A1BB900EDE682 /* Rainbow.swift */,
				F306674F1F2A1BB900EDE682 /* String+Rainbow.swift */,
				F30667501F2A1BB900EDE682 /* StringGenerator.swift */,
				F30667511F2A1BB900EDE682 /* Style.swift */,
				F30667521F2A1BB900EDE682 /* XcodeColorsSupport.swift */,
			);
			path = Rainbow;
			sourceTree = "<group>";
		};
		F3190E602098641500BC991B /* Classes */ = {
			isa = PBXGroup;
			children = (
				F3AB014B1F245F2A00334580 /* Models */,
				F34A8F0B1F29900900831771 /* Protocols */,
				F340F8161F2A37A100AECEE2 /* Extensions */,
				F3AB014C1F24600B00334580 /* HTMLTemplates.swift */,
				F30667371F2A0DE900EDE682 /* Logger.swift */,
				F324B4981F22359500B5B8B4 /* main.swift */,
			);
			path = Classes;
			sourceTree = "<group>";
		};
		F324B48C1F22359500B5B8B4 = {
			isa = PBXGroup;
			children = (
				F324B4971F22359500B5B8B4 /* XCTestHTMLReport */,
				F324B4961F22359500B5B8B4 /* Products */,
			);
			sourceTree = "<group>";
		};
		F324B4961F22359500B5B8B4 /* Products */ = {
			isa = PBXGroup;
			children = (
				F324B4951F22359500B5B8B4 /* xchtmlreport */,
			);
			name = Products;
			sourceTree = "<group>";
		};
		F324B4971F22359500B5B8B4 /* XCTestHTMLReport */ = {
			isa = PBXGroup;
			children = (
<<<<<<< HEAD
				F3190E602098641500BC991B /* Classes */,
				F3B7EE791F22F1D800E19B57 /* HTML */,
=======
				F324B4981F22359500B5B8B4 /* main.swift */,
				F3AB014C1F24600B00334580 /* HTMLTemplates.swift */,
				F30667371F2A0DE900EDE682 /* Logger.swift */,
				D980EDC72091076300CABFE7 /* HTML */,
				F340F8161F2A37A100AECEE2 /* Extensions */,
>>>>>>> 9b0ad5b7
				F3C0589F1F25E73C00EF51E1 /* Libraries */,
			);
			path = XCTestHTMLReport;
			sourceTree = "<group>";
		};
		F340F8161F2A37A100AECEE2 /* Extensions */ = {
			isa = PBXGroup;
			children = (
				F340F8171F2A37B000AECEE2 /* TimeInterval+Time.swift */,
				B12D2AA21FCB257500DE78C6 /* String+Path.swift */,
			);
			path = Extensions;
			sourceTree = "<group>";
		};
		F34A8F0B1F29900900831771 /* Protocols */ = {
			isa = PBXGroup;
			children = (
				F3B7EE7D1F233B9C00E19B57 /* HTML.swift */,
				F3190E612098647300BC991B /* JUnitRepresentable.swift */,
				F3190E632098648100BC991B /* XMLRepresentable.swift */,
			);
			path = Protocols;
			sourceTree = "<group>";
		};
		F3AB014B1F245F2A00334580 /* Models */ = {
			isa = PBXGroup;
			children = (
				F3AB011A1F23650500334580 /* Activity.swift */,
				F324B49F1F22383D00B5B8B4 /* Argument.swift */,
				F3AB011C1F23659D00334580 /* Attachment.swift */,
				F34A8F0C1F29934F00831771 /* Command.swift */,
				D980EDD3209123DB00CABFE7 /* JUnitReport.swift */,
				F353A1461F9B454D00E5A528 /* Run.swift */,
				F3B7EE691F2242D200E19B57 /* RunDestination.swift */,
				F3B7EE6B1F2242DC00E19B57 /* Summary.swift */,
				F3B7EE6D1F22449100E19B57 /* TargetDevice.swift */,
				F3B7EE711F224A4200E19B57 /* Test.swift */,
				F3B7EE6F1F2247FA00E19B57 /* TestSummary.swift */,
			);
			path = Models;
			sourceTree = "<group>";
		};
		F3C0589F1F25E73C00EF51E1 /* Libraries */ = {
			isa = PBXGroup;
			children = (
				F30667461F2A1BB900EDE682 /* Rainbow */,
				B12D2A9F1FC69B0700DE78C6 /* NSData+GZIP.h */,
				B12D2AA01FC69B0700DE78C6 /* NSData+GZIP.m */,
				F3C058A01F25E74C00EF51E1 /* XCTestHTMLReport-Bridging-Header.h */,
			);
			path = Libraries;
			sourceTree = "<group>";
		};
/* End PBXGroup section */

/* Begin PBXNativeTarget section */
		F324B4941F22359500B5B8B4 /* XCTestHTMLReport */ = {
			isa = PBXNativeTarget;
			buildConfigurationList = F324B49C1F22359500B5B8B4 /* Build configuration list for PBXNativeTarget "XCTestHTMLReport" */;
			buildPhases = (
				F3AB014F1F246A5600334580 /* Create Templates */,
				F324B4911F22359500B5B8B4 /* Sources */,
				F324B4921F22359500B5B8B4 /* Frameworks */,
				F324B4931F22359500B5B8B4 /* CopyFiles */,
			);
			buildRules = (
			);
			dependencies = (
			);
			name = XCTestHTMLReport;
			productName = XCTestHTMLReport;
			productReference = F324B4951F22359500B5B8B4 /* xchtmlreport */;
			productType = "com.apple.product-type.tool";
		};
/* End PBXNativeTarget section */

/* Begin PBXProject section */
		F324B48D1F22359500B5B8B4 /* Project object */ = {
			isa = PBXProject;
			attributes = {
				LastSwiftUpdateCheck = 0900;
				LastUpgradeCheck = 0900;
				ORGANIZATIONNAME = Tito;
				TargetAttributes = {
					F324B4941F22359500B5B8B4 = {
						CreatedOnToolsVersion = 9.0;
						LastSwiftMigration = 0900;
					};
				};
			};
			buildConfigurationList = F324B4901F22359500B5B8B4 /* Build configuration list for PBXProject "XCTestHTMLReport" */;
			compatibilityVersion = "Xcode 8.0";
			developmentRegion = en;
			hasScannedForEncodings = 0;
			knownRegions = (
				en,
			);
			mainGroup = F324B48C1F22359500B5B8B4;
			productRefGroup = F324B4961F22359500B5B8B4 /* Products */;
			projectDirPath = "";
			projectRoot = "";
			targets = (
				F324B4941F22359500B5B8B4 /* XCTestHTMLReport */,
			);
		};
/* End PBXProject section */

/* Begin PBXShellScriptBuildPhase section */
		F3AB014F1F246A5600334580 /* Create Templates */ = {
			isa = PBXShellScriptBuildPhase;
			buildActionMask = 2147483647;
			files = (
			);
			inputPaths = (
			);
			name = "Create Templates";
			outputPaths = (
			);
			runOnlyForDeploymentPostprocessing = 0;
			shellPath = /bin/sh;
			shellScript = "echo \"Creating templates\"\n$SRCROOT/Scripts/createTemplates.sh";
		};
/* End PBXShellScriptBuildPhase section */

/* Begin PBXSourcesBuildPhase section */
		F324B4911F22359500B5B8B4 /* Sources */ = {
			isa = PBXSourcesBuildPhase;
			buildActionMask = 2147483647;
			files = (
				F3AB011B1F23650500334580 /* Activity.swift in Sources */,
				F3B7EE7E1F233B9C00E19B57 /* HTML.swift in Sources */,
				F3AB014D1F24600B00334580 /* HTMLTemplates.swift in Sources */,
				B12D2AA31FCB257500DE78C6 /* String+Path.swift in Sources */,
				F3B7EE6E1F22449100E19B57 /* TargetDevice.swift in Sources */,
				D980EDD4209123E400CABFE7 /* JUnitReport.swift in Sources */,
				F3B7EE701F2247FA00E19B57 /* TestSummary.swift in Sources */,
				F3B7EE6C1F2242DC00E19B57 /* Summary.swift in Sources */,
				F306675E1F2A1BEC00EDE682 /* BackgroundColor.swift in Sources */,
				B12D2AA11FC69B0700DE78C6 /* NSData+GZIP.m in Sources */,
				F3AB011D1F23659D00334580 /* Attachment.swift in Sources */,
				F324B4A01F22383D00B5B8B4 /* Argument.swift in Sources */,
				F340F8181F2A37B000AECEE2 /* TimeInterval+Time.swift in Sources */,
				F324B4991F22359500B5B8B4 /* main.swift in Sources */,
				F306675F1F2A1BEC00EDE682 /* CodesParser.swift in Sources */,
				F3190E642098648100BC991B /* XMLRepresentable.swift in Sources */,
				F30667631F2A1BEC00EDE682 /* OutputTarget.swift in Sources */,
				F34A8F0D1F29934F00831771 /* Command.swift in Sources */,
				F30667601F2A1BEC00EDE682 /* Color.swift in Sources */,
				F30667381F2A0DE900EDE682 /* Logger.swift in Sources */,
				F30667611F2A1BEC00EDE682 /* ControlCode.swift in Sources */,
				F3B7EE721F224A4200E19B57 /* Test.swift in Sources */,
				F353A1471F9B454D00E5A528 /* Run.swift in Sources */,
				F30667641F2A1BEC00EDE682 /* Rainbow.swift in Sources */,
				F30667551F2A1BE200EDE682 /* Style.swift in Sources */,
				F30667651F2A1BEC00EDE682 /* String+Rainbow.swift in Sources */,
				F3190E622098647300BC991B /* JUnitRepresentable.swift in Sources */,
				F30667561F2A1BE200EDE682 /* XcodeColorsSupport.swift in Sources */,
				F30667621F2A1BEC00EDE682 /* ModesExtractor.swift in Sources */,
				F30667541F2A1BE200EDE682 /* StringGenerator.swift in Sources */,
				F3B7EE6A1F2242D200E19B57 /* RunDestination.swift in Sources */,
			);
			runOnlyForDeploymentPostprocessing = 0;
		};
/* End PBXSourcesBuildPhase section */

/* Begin XCBuildConfiguration section */
		F324B49A1F22359500B5B8B4 /* Debug */ = {
			isa = XCBuildConfiguration;
			buildSettings = {
				ALWAYS_SEARCH_USER_PATHS = NO;
				CLANG_ANALYZER_NONNULL = YES;
				CLANG_ANALYZER_NUMBER_OBJECT_CONVERSION = YES_AGGRESSIVE;
				CLANG_CXX_LANGUAGE_STANDARD = "gnu++14";
				CLANG_CXX_LIBRARY = "libc++";
				CLANG_ENABLE_MODULES = YES;
				CLANG_ENABLE_OBJC_ARC = YES;
				CLANG_WARN_BLOCK_CAPTURE_AUTORELEASING = YES;
				CLANG_WARN_BOOL_CONVERSION = YES;
				CLANG_WARN_COMMA = YES;
				CLANG_WARN_CONSTANT_CONVERSION = YES;
				CLANG_WARN_DIRECT_OBJC_ISA_USAGE = YES_ERROR;
				CLANG_WARN_DOCUMENTATION_COMMENTS = YES;
				CLANG_WARN_EMPTY_BODY = YES;
				CLANG_WARN_ENUM_CONVERSION = YES;
				CLANG_WARN_INFINITE_RECURSION = YES;
				CLANG_WARN_INT_CONVERSION = YES;
				CLANG_WARN_NON_LITERAL_NULL_CONVERSION = YES;
				CLANG_WARN_OBJC_LITERAL_CONVERSION = YES;
				CLANG_WARN_OBJC_ROOT_CLASS = YES_ERROR;
				CLANG_WARN_RANGE_LOOP_ANALYSIS = YES;
				CLANG_WARN_STRICT_PROTOTYPES = YES;
				CLANG_WARN_SUSPICIOUS_MOVE = YES;
				CLANG_WARN_UNGUARDED_AVAILABILITY = YES_AGGRESSIVE;
				CLANG_WARN_UNREACHABLE_CODE = YES;
				CLANG_WARN__DUPLICATE_METHOD_MATCH = YES;
				CODE_SIGN_IDENTITY = "";
				COPY_PHASE_STRIP = NO;
				DEBUG_INFORMATION_FORMAT = dwarf;
				ENABLE_STRICT_OBJC_MSGSEND = YES;
				ENABLE_TESTABILITY = YES;
				GCC_C_LANGUAGE_STANDARD = gnu11;
				GCC_DYNAMIC_NO_PIC = NO;
				GCC_NO_COMMON_BLOCKS = YES;
				GCC_OPTIMIZATION_LEVEL = 0;
				GCC_PREPROCESSOR_DEFINITIONS = (
					"DEBUG=1",
					"$(inherited)",
				);
				GCC_WARN_64_TO_32_BIT_CONVERSION = YES;
				GCC_WARN_ABOUT_RETURN_TYPE = YES_ERROR;
				GCC_WARN_UNDECLARED_SELECTOR = YES;
				GCC_WARN_UNINITIALIZED_AUTOS = YES_AGGRESSIVE;
				GCC_WARN_UNUSED_FUNCTION = YES;
				GCC_WARN_UNUSED_VARIABLE = YES;
				MACOSX_DEPLOYMENT_TARGET = 10.12;
				MTL_ENABLE_DEBUG_INFO = YES;
				ONLY_ACTIVE_ARCH = YES;
				SDKROOT = macosx;
				SWIFT_ACTIVE_COMPILATION_CONDITIONS = DEBUG;
				SWIFT_OPTIMIZATION_LEVEL = "-Onone";
			};
			name = Debug;
		};
		F324B49B1F22359500B5B8B4 /* Release */ = {
			isa = XCBuildConfiguration;
			buildSettings = {
				ALWAYS_SEARCH_USER_PATHS = NO;
				CLANG_ANALYZER_NONNULL = YES;
				CLANG_ANALYZER_NUMBER_OBJECT_CONVERSION = YES_AGGRESSIVE;
				CLANG_CXX_LANGUAGE_STANDARD = "gnu++14";
				CLANG_CXX_LIBRARY = "libc++";
				CLANG_ENABLE_MODULES = YES;
				CLANG_ENABLE_OBJC_ARC = YES;
				CLANG_WARN_BLOCK_CAPTURE_AUTORELEASING = YES;
				CLANG_WARN_BOOL_CONVERSION = YES;
				CLANG_WARN_COMMA = YES;
				CLANG_WARN_CONSTANT_CONVERSION = YES;
				CLANG_WARN_DIRECT_OBJC_ISA_USAGE = YES_ERROR;
				CLANG_WARN_DOCUMENTATION_COMMENTS = YES;
				CLANG_WARN_EMPTY_BODY = YES;
				CLANG_WARN_ENUM_CONVERSION = YES;
				CLANG_WARN_INFINITE_RECURSION = YES;
				CLANG_WARN_INT_CONVERSION = YES;
				CLANG_WARN_NON_LITERAL_NULL_CONVERSION = YES;
				CLANG_WARN_OBJC_LITERAL_CONVERSION = YES;
				CLANG_WARN_OBJC_ROOT_CLASS = YES_ERROR;
				CLANG_WARN_RANGE_LOOP_ANALYSIS = YES;
				CLANG_WARN_STRICT_PROTOTYPES = YES;
				CLANG_WARN_SUSPICIOUS_MOVE = YES;
				CLANG_WARN_UNGUARDED_AVAILABILITY = YES_AGGRESSIVE;
				CLANG_WARN_UNREACHABLE_CODE = YES;
				CLANG_WARN__DUPLICATE_METHOD_MATCH = YES;
				CODE_SIGN_IDENTITY = "";
				COPY_PHASE_STRIP = NO;
				DEBUG_INFORMATION_FORMAT = "dwarf-with-dsym";
				ENABLE_NS_ASSERTIONS = NO;
				ENABLE_STRICT_OBJC_MSGSEND = YES;
				GCC_C_LANGUAGE_STANDARD = gnu11;
				GCC_NO_COMMON_BLOCKS = YES;
				GCC_WARN_64_TO_32_BIT_CONVERSION = YES;
				GCC_WARN_ABOUT_RETURN_TYPE = YES_ERROR;
				GCC_WARN_UNDECLARED_SELECTOR = YES;
				GCC_WARN_UNINITIALIZED_AUTOS = YES_AGGRESSIVE;
				GCC_WARN_UNUSED_FUNCTION = YES;
				GCC_WARN_UNUSED_VARIABLE = YES;
				MACOSX_DEPLOYMENT_TARGET = 10.12;
				MTL_ENABLE_DEBUG_INFO = NO;
				SDKROOT = macosx;
				SWIFT_OPTIMIZATION_LEVEL = "-Owholemodule";
			};
			name = Release;
		};
		F324B49D1F22359500B5B8B4 /* Debug */ = {
			isa = XCBuildConfiguration;
			buildSettings = {
				CLANG_ENABLE_MODULES = YES;
				CONFIGURATION_BUILD_DIR = "$(SRCROOT)/..";
				DEVELOPMENT_TEAM = "";
				LD_RUNPATH_SEARCH_PATHS = "$(inherited) @executable_path/../Frameworks @loader_path/../Frameworks";
				PRODUCT_NAME = xchtmlreport;
				SWIFT_OBJC_BRIDGING_HEADER = "XCTestHTMLReport/Libraries/XCTestHTMLReport-Bridging-Header.h";
				SWIFT_OPTIMIZATION_LEVEL = "-Onone";
				SWIFT_VERSION = 4.0;
				SYMROOT = "$(SRCROOT)/..";
			};
			name = Debug;
		};
		F324B49E1F22359500B5B8B4 /* Release */ = {
			isa = XCBuildConfiguration;
			buildSettings = {
				CLANG_ENABLE_MODULES = YES;
				CONFIGURATION_BUILD_DIR = "$(SRCROOT)/..";
				DEVELOPMENT_TEAM = "";
				LD_RUNPATH_SEARCH_PATHS = "$(inherited) @executable_path/../Frameworks @loader_path/../Frameworks";
				PRODUCT_NAME = xchtmlreport;
				SWIFT_OBJC_BRIDGING_HEADER = "XCTestHTMLReport/Libraries/XCTestHTMLReport-Bridging-Header.h";
				SWIFT_VERSION = 4.0;
				SYMROOT = "$(SRCROOT)/..";
			};
			name = Release;
		};
/* End XCBuildConfiguration section */

/* Begin XCConfigurationList section */
		F324B4901F22359500B5B8B4 /* Build configuration list for PBXProject "XCTestHTMLReport" */ = {
			isa = XCConfigurationList;
			buildConfigurations = (
				F324B49A1F22359500B5B8B4 /* Debug */,
				F324B49B1F22359500B5B8B4 /* Release */,
			);
			defaultConfigurationIsVisible = 0;
			defaultConfigurationName = Release;
		};
		F324B49C1F22359500B5B8B4 /* Build configuration list for PBXNativeTarget "XCTestHTMLReport" */ = {
			isa = XCConfigurationList;
			buildConfigurations = (
				F324B49D1F22359500B5B8B4 /* Debug */,
				F324B49E1F22359500B5B8B4 /* Release */,
			);
			defaultConfigurationIsVisible = 0;
			defaultConfigurationName = Release;
		};
/* End XCConfigurationList section */
	};
	rootObject = F324B48D1F22359500B5B8B4 /* Project object */;
}<|MERGE_RESOLUTION|>--- conflicted
+++ resolved
@@ -56,18 +56,7 @@
 		B12D2A9F1FC69B0700DE78C6 /* NSData+GZIP.h */ = {isa = PBXFileReference; fileEncoding = 4; lastKnownFileType = sourcecode.c.h; path = "NSData+GZIP.h"; sourceTree = "<group>"; };
 		B12D2AA01FC69B0700DE78C6 /* NSData+GZIP.m */ = {isa = PBXFileReference; fileEncoding = 4; lastKnownFileType = sourcecode.c.objc; path = "NSData+GZIP.m"; sourceTree = "<group>"; };
 		B12D2AA21FCB257500DE78C6 /* String+Path.swift */ = {isa = PBXFileReference; lastKnownFileType = sourcecode.swift; path = "String+Path.swift"; sourceTree = "<group>"; };
-<<<<<<< HEAD
 		D980EDD3209123DB00CABFE7 /* JUnitReport.swift */ = {isa = PBXFileReference; lastKnownFileType = sourcecode.swift; path = JUnitReport.swift; sourceTree = "<group>"; };
-=======
-		D980EDC82091076300CABFE7 /* activity.html */ = {isa = PBXFileReference; lastKnownFileType = text.html; path = activity.html; sourceTree = "<group>"; };
-		D980EDC92091076300CABFE7 /* text.html */ = {isa = PBXFileReference; lastKnownFileType = text.html; path = text.html; sourceTree = "<group>"; };
-		D980EDCA2091076300CABFE7 /* run.html */ = {isa = PBXFileReference; lastKnownFileType = text.html; path = run.html; sourceTree = "<group>"; };
-		D980EDCB2091076300CABFE7 /* index.html */ = {isa = PBXFileReference; lastKnownFileType = text.html; path = index.html; sourceTree = "<group>"; };
-		D980EDCC2091076300CABFE7 /* screenshot.html */ = {isa = PBXFileReference; lastKnownFileType = text.html; path = screenshot.html; sourceTree = "<group>"; };
-		D980EDCD2091076300CABFE7 /* test_summary.html */ = {isa = PBXFileReference; lastKnownFileType = text.html; path = test_summary.html; sourceTree = "<group>"; };
-		D980EDCE2091076300CABFE7 /* test.html */ = {isa = PBXFileReference; lastKnownFileType = text.html; path = test.html; sourceTree = "<group>"; };
-		D980EDCF2091076300CABFE7 /* device.html */ = {isa = PBXFileReference; lastKnownFileType = text.html; path = device.html; sourceTree = "<group>"; };
->>>>>>> 9b0ad5b7
 		F30667371F2A0DE900EDE682 /* Logger.swift */ = {isa = PBXFileReference; lastKnownFileType = sourcecode.swift; path = Logger.swift; sourceTree = "<group>"; };
 		F30667471F2A1BB900EDE682 /* BackgroundColor.swift */ = {isa = PBXFileReference; lastKnownFileType = sourcecode.swift; path = BackgroundColor.swift; sourceTree = "<group>"; };
 		F30667481F2A1BB900EDE682 /* CodesParser.swift */ = {isa = PBXFileReference; lastKnownFileType = sourcecode.swift; path = CodesParser.swift; sourceTree = "<group>"; };
@@ -80,6 +69,14 @@
 		F30667501F2A1BB900EDE682 /* StringGenerator.swift */ = {isa = PBXFileReference; lastKnownFileType = sourcecode.swift; path = StringGenerator.swift; sourceTree = "<group>"; };
 		F30667511F2A1BB900EDE682 /* Style.swift */ = {isa = PBXFileReference; lastKnownFileType = sourcecode.swift; path = Style.swift; sourceTree = "<group>"; };
 		F30667521F2A1BB900EDE682 /* XcodeColorsSupport.swift */ = {isa = PBXFileReference; lastKnownFileType = sourcecode.swift; path = XcodeColorsSupport.swift; sourceTree = "<group>"; };
+		F30753EB209868460079C53E /* activity.html */ = {isa = PBXFileReference; fileEncoding = 4; lastKnownFileType = text.html; path = activity.html; sourceTree = "<group>"; };
+		F30753EC209868460079C53E /* text.html */ = {isa = PBXFileReference; fileEncoding = 4; lastKnownFileType = text.html; path = text.html; sourceTree = "<group>"; };
+		F30753ED209868460079C53E /* run.html */ = {isa = PBXFileReference; fileEncoding = 4; lastKnownFileType = text.html; path = run.html; sourceTree = "<group>"; };
+		F30753EE209868460079C53E /* index.html */ = {isa = PBXFileReference; fileEncoding = 4; lastKnownFileType = text.html; path = index.html; sourceTree = "<group>"; };
+		F30753EF209868460079C53E /* screenshot.html */ = {isa = PBXFileReference; fileEncoding = 4; lastKnownFileType = text.html; path = screenshot.html; sourceTree = "<group>"; };
+		F30753F0209868460079C53E /* test_summary.html */ = {isa = PBXFileReference; fileEncoding = 4; lastKnownFileType = text.html; path = test_summary.html; sourceTree = "<group>"; };
+		F30753F1209868460079C53E /* test.html */ = {isa = PBXFileReference; fileEncoding = 4; lastKnownFileType = text.html; path = test.html; sourceTree = "<group>"; };
+		F30753F2209868460079C53E /* device.html */ = {isa = PBXFileReference; fileEncoding = 4; lastKnownFileType = text.html; path = device.html; sourceTree = "<group>"; };
 		F3190E612098647300BC991B /* JUnitRepresentable.swift */ = {isa = PBXFileReference; lastKnownFileType = sourcecode.swift; path = JUnitRepresentable.swift; sourceTree = "<group>"; };
 		F3190E632098648100BC991B /* XMLRepresentable.swift */ = {isa = PBXFileReference; lastKnownFileType = sourcecode.swift; path = XMLRepresentable.swift; sourceTree = "<group>"; };
 		F324B4951F22359500B5B8B4 /* xchtmlreport */ = {isa = PBXFileReference; explicitFileType = "compiled.mach-o.executable"; includeInIndex = 0; path = xchtmlreport; sourceTree = BUILT_PRODUCTS_DIR; };
@@ -111,21 +108,6 @@
 /* End PBXFrameworksBuildPhase section */
 
 /* Begin PBXGroup section */
-		D980EDC72091076300CABFE7 /* HTML */ = {
-			isa = PBXGroup;
-			children = (
-				D980EDC82091076300CABFE7 /* activity.html */,
-				D980EDC92091076300CABFE7 /* text.html */,
-				D980EDCA2091076300CABFE7 /* run.html */,
-				D980EDCB2091076300CABFE7 /* index.html */,
-				D980EDCC2091076300CABFE7 /* screenshot.html */,
-				D980EDCD2091076300CABFE7 /* test_summary.html */,
-				D980EDCE2091076300CABFE7 /* test.html */,
-				D980EDCF2091076300CABFE7 /* device.html */,
-			);
-			path = HTML;
-			sourceTree = "<group>";
-		};
 		F30667461F2A1BB900EDE682 /* Rainbow */ = {
 			isa = PBXGroup;
 			children = (
@@ -144,15 +126,38 @@
 			path = Rainbow;
 			sourceTree = "<group>";
 		};
+		F30753EA209868460079C53E /* HTML */ = {
+			isa = PBXGroup;
+			children = (
+				F30753EB209868460079C53E /* activity.html */,
+				F30753EC209868460079C53E /* text.html */,
+				F30753ED209868460079C53E /* run.html */,
+				F30753EE209868460079C53E /* index.html */,
+				F30753EF209868460079C53E /* screenshot.html */,
+				F30753F0209868460079C53E /* test_summary.html */,
+				F30753F1209868460079C53E /* test.html */,
+				F30753F2209868460079C53E /* device.html */,
+			);
+			path = HTML;
+			sourceTree = "<group>";
+		};
+		F30753F3209868610079C53E /* Helpers */ = {
+			isa = PBXGroup;
+			children = (
+				F30667371F2A0DE900EDE682 /* Logger.swift */,
+			);
+			path = Helpers;
+			sourceTree = "<group>";
+		};
 		F3190E602098641500BC991B /* Classes */ = {
 			isa = PBXGroup;
 			children = (
+				F324B4981F22359500B5B8B4 /* main.swift */,
+				F3AB014C1F24600B00334580 /* HTMLTemplates.swift */,
+				F340F8161F2A37A100AECEE2 /* Extensions */,
+				F30753F3209868610079C53E /* Helpers */,
 				F3AB014B1F245F2A00334580 /* Models */,
 				F34A8F0B1F29900900831771 /* Protocols */,
-				F340F8161F2A37A100AECEE2 /* Extensions */,
-				F3AB014C1F24600B00334580 /* HTMLTemplates.swift */,
-				F30667371F2A0DE900EDE682 /* Logger.swift */,
-				F324B4981F22359500B5B8B4 /* main.swift */,
 			);
 			path = Classes;
 			sourceTree = "<group>";
@@ -176,16 +181,8 @@
 		F324B4971F22359500B5B8B4 /* XCTestHTMLReport */ = {
 			isa = PBXGroup;
 			children = (
-<<<<<<< HEAD
 				F3190E602098641500BC991B /* Classes */,
-				F3B7EE791F22F1D800E19B57 /* HTML */,
-=======
-				F324B4981F22359500B5B8B4 /* main.swift */,
-				F3AB014C1F24600B00334580 /* HTMLTemplates.swift */,
-				F30667371F2A0DE900EDE682 /* Logger.swift */,
-				D980EDC72091076300CABFE7 /* HTML */,
-				F340F8161F2A37A100AECEE2 /* Extensions */,
->>>>>>> 9b0ad5b7
+				F30753EA209868460079C53E /* HTML */,
 				F3C0589F1F25E73C00EF51E1 /* Libraries */,
 			);
 			path = XCTestHTMLReport;
